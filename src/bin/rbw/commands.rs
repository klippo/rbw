--- conflicted
+++ resolved
@@ -100,11 +100,7 @@
             } => match field {
                 "notes" => {
                     if let Some(notes) = &self.notes {
-<<<<<<< HEAD
-                        println!("{}", notes);
-=======
                         println!("{notes}");
->>>>>>> 8aa7e36a
                     }
                 }
                 "username" | "user" => {
@@ -112,13 +108,8 @@
                 }
                 "totp" | "code" => {
                     if let Some(totp) = totp {
-<<<<<<< HEAD
-                        if let Ok(code) = generate_totp(&totp) {
-                            println!("{}", code);
-=======
                         if let Ok(code) = generate_totp(totp) {
                             println!("{code}");
->>>>>>> 8aa7e36a
                         }
                     }
                 }
@@ -130,11 +121,7 @@
                     }
                 }
                 "password" => {
-<<<<<<< HEAD
-                    self.display_short(&desc);
-=======
                     self.display_short(desc);
->>>>>>> 8aa7e36a
                 }
                 _ => {
                     for f in &self.fields {
@@ -162,21 +149,13 @@
                 ..
             } => match field {
                 "number" | "card" => {
-<<<<<<< HEAD
-                    self.display_short(&desc);
-=======
                     self.display_short(desc);
->>>>>>> 8aa7e36a
                 }
                 "exp" => {
                     if let (Some(month), Some(year)) = (exp_month, exp_year) {
                         display_field(
                             "Exp",
-<<<<<<< HEAD
-                            Some(format!("{}/{}", month, year).as_str()),
-=======
                             Some(format!("{month}/{year}").as_str()),
->>>>>>> 8aa7e36a
                         );
                     }
                 }
@@ -197,11 +176,7 @@
                 }
                 "notes" => {
                     if let Some(notes) = &self.notes {
-<<<<<<< HEAD
-                        println!("{}", notes);
-=======
                         println!("{notes}");
->>>>>>> 8aa7e36a
                     }
                 }
                 _ => {
@@ -238,11 +213,7 @@
                 ..
             } => match field {
                 "name" => {
-<<<<<<< HEAD
-                    self.display_short(&desc);
-=======
                     self.display_short(desc);
->>>>>>> 8aa7e36a
                 }
                 "email" => {
                     display_field("Email", email.as_deref());
@@ -281,11 +252,7 @@
                 }
                 "notes" => {
                     if let Some(notes) = &self.notes {
-<<<<<<< HEAD
-                        println!("{}", notes);
-=======
                         println!("{notes}");
->>>>>>> 8aa7e36a
                     }
                 }
                 _ => {
@@ -830,13 +797,8 @@
         decrypted.display_json(&desc)?;
     } else if full {
         decrypted.display_long(&desc);
-<<<<<<< HEAD
-    } else if field != None {
-        decrypted.display_field(&desc, field.unwrap());
-=======
     } else if let Some(field) = field {
         decrypted.display_field(&desc, field);
->>>>>>> 8aa7e36a
     } else {
         decrypted.display_short(&desc);
     }
